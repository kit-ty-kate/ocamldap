--- conflicted
+++ resolved
@@ -19,13 +19,6 @@
    USA
 *)
 
-<<<<<<< HEAD
-=======
-open Ldap_types
-open Ldap_dnlexer
-open Printf
-
->>>>>>> fdc5232f
 exception Invalid_dn of int * string
 
 let of_string dn_string =
