(* an object oriented interface to ldap

   Copyright (C) 2004 Eric Stokes, and The California State University
   at Northridge

   This library is free software; you can redistribute it and/or
   modify it under the terms of the GNU Lesser General Public
   License as published by the Free Software Foundation; either
   version 2.1 of the License, or (at your option) any later version.

   This library is distributed in the hope that it will be useful,
   but WITHOUT ANY WARRANTY; without even the implied warranty of
   MERCHANTABILITY or FITNESS FOR A PARTICULAR PURPOSE.  See the GNU
   Lesser General Public License for more details.

   You should have received a copy of the GNU Lesser General Public
   License along with this library; if not, write to the Free Software
   Foundation, Inc., 59 Temple Place, Suite 330, Boston, MA 02111-1307
   USA
*)

(** an object oriented ldap client interface *)

open Ldap_types

(** {1 Basic Data Types} *)

(** the type of an operation, eg. [("cn", ["foo";"bar"])] *)
type op = string * string list
type op_lst = op list

(** The policy the client should take when it encounteres a
    referral. This is currently not used *)
type referral_policy = [ `FOLLOW | `RETURN ]

(** The change type of an ldapentry. This controls some aspects of
    it's behavior *)
type changetype = [ `ADD | `DELETE | `MODDN | `MODIFY | `MODRDN ]

(** {1 Local Representation of LDAP Objects} *)

(** The base type of an ldap entry represented in memory. *)
class type ldapentry_t =
object
  method add : op_lst -> unit
  method attributes : string list
  method changes : (Ldap_types.modify_optype * string * string list) list
  method changetype : changetype
  method delete : op_lst -> unit
  method dn : string
  method diff : ldapentry_t -> (modify_optype * string * string list) list
  method exists : string -> bool
  method flush_changes : unit
  method get_value : string -> string list
  method modify :
    (Ldap_types.modify_optype * string * string list) list -> unit
  method print : unit
  method replace : op_lst -> unit
  method set_changetype : changetype -> unit
  method set_dn : string -> unit
end

(** this object represents a remote object within local memory. It
    records all local changes made to it (if it's changetype is set to
    `MODIFY), and can commit them to the server at a later time via
    {!Ldap_ooclient.ldapcon.update_entry}. *)
class ldapentry :
object
  (** add values to an attribute (or create a new attribute). Does
      not change the server until you update *)
    method add : op_lst -> unit

    (** return a list of the type (name) of all the attributes present
    on the object *)
    method attributes : string list

    (** return a list of changes made to the object in a the format of
        a modify operation. For example, you can apply the changes to another
        ldapentry object using the {!Ldap_ooclient.ldapentry.modify}
        method *)
    method changes : (Ldap_types.modify_optype * string * string list) list

    (** return the changetype of the object *)
    method changetype : changetype

    (** delete attributes from the object, does not change the
    directory until you update *)
    method delete : op_lst -> unit

    (** return the dn of the object *)
    method dn : string

    (** given an ldapentry, return the differences between the current
        entry and the specified entry in the form of a modify
        operation which would make the specified entry the same as the
        current entry. *)
    method diff : ldapentry_t -> (modify_optype * string * string list) list

    (** query whether the attribute type (name) exists in the object *)
    method exists : string -> bool

    (** clear all accumulated changes *)
    method flush_changes : unit

    (** get the value of an attribute @raise Not_found If the
        attribute does not exist. *)
    method get_value : string -> string list

    (** Apply modifications to object in memory, does not change the
        database until you update using
        {!Ldap_ooclient.ldapcon.update_entry} *)
    method modify :
      (Ldap_types.modify_optype * string * string list) list -> unit

    (** @deprecated print an ldif like representation of the object to stdout, see
        Ldif_oo for standards compliant ldif. Usefull for toplevel
        sessions. *)
    method print : unit

    (** replace values in the object, does not change the database
    until you call update *)
    method replace : op_lst -> unit

    (** set the changetype of the object *)
    method set_changetype : changetype -> unit

    (** set the dn of the object *)
    method set_dn : string -> unit
  end

(** {1 Miscallaneous} *)

(** toplevel formatter for ldapentry, prints the whole entry with a
    nice structure. Each attribute is in the correct syntax to be
    copied and pasted into a modify operation. *)
val format_entry :
  < attributes : string list; dn : string;
 get_value : string -> string list; .. > ->
   unit

(** format lists of entries, in this case only print the dn *)
val format_entries :
  < attributes : string list; dn : string;
 get_value : string -> string list; .. > list ->
   unit

(** The type of an ldap change record, used by extended LDIF *)
type changerec =
    [`Modification of string * ((Ldap_types.modify_optype * string * string list) list)
    | `Addition of ldapentry
    | `Delete of string
    | `Modrdn of string * int * string]

(** {1 Communication With {!Ldap_funclient}} *)

(** given a search_result_entry as returned by ldap_funclient, produce an
    ldapentry containing either the entry, or the referral object *)
val to_entry :
  [< `Entry of Ldap_types.search_result_entry | `Referral of string list ]
  -> ldapentry

(** given an ldapentry as returned by ldapcon, or constructed manually,
    produce a search_result_entry suitable for ldap_funclient, or
    ldap_funserver. *)
val of_entry : ldapentry -> search_result_entry

(** {1 Interacting with LDAP Servers} *)

(** This class abstracts a connection to an LDAP server (or servers),
    an instance will be connected to the server you specify and can be
    used to perform operations on that server.

    {2 Example}

    [new ldapcon ~connect_timeout:5 ~version:3
    ["ldap://first.ldap.server";"ldap://second.ldap.server"]].

    In addition to specifying multiple urls, if DNS names are given,
    and those names are bound to multiple addresses, then all possible
    addresses will be tried.

    {2 Example}

    [new ldapcon ["ldaps://rrldap.csun.edu"]]

    is equivelant to

    [new ldapcon ["ldap://130.166.1.30";"ldap://130.166.1.31";"ldap://130.166.1.32"]]

    This means that if any host in the rr fails, the ldapcon will
    transparently move on to the next host, and you will never know
    the difference.

    @raise LDAP_Failure All methods raise {!Ldap_types.LDAP_Failure} on error

    @param connect_timeout Default [1], an integer which specifies how
    long to wait for any given server in the list to respond before
    trying the next one. After all the servers have been tried for
    [connect_timeout] seconds [LDAP_Failure (`SERVER_DOWN, ...)]  will
    be raised.

    @param referral_policy In a future version of ocamldap this will
    be used to specify what you would like to do in the event of a
    referral. Currently it does nothing and is ignored see
    {!Ldap_ooclient.referral_policy}.

    @param version The protocol version to use, the default is [3],
    the other recognized value is [2].
*)
class ldapcon :
  ?connect_timeout:int ->
  ?referral_policy:[> `RETURN ] ->
  ?version:int ->
  string list ->
object
  (** {1 Authentication} *)

  (** bind to the database using dn.

      {2 Simple Bind Example}

      [ldap#bind ~cred:"password" "cn=foo,ou=people,ou=auth,o=bar"]

      To bind anonymously, omit ~cred, and leave dn blank eg.

      {2 Example}

      [ldap#bind ""]

      @param cred The credentials to provide for binding. Default [""].

      @param meth The method to use when binding See
      {!Ldap_funclient.authmethod} the default is [`SIMPLE]. If
      [`SASL] is used then [dn] and [~cred] Are interperted according
      to the chosen SASL mechanism. SASL binds have not been tested
      extensively. *)
  method bind :
    ?cred:string -> ?meth:Ldap_funclient.authmethod -> string -> unit

  (** Deauthenticate and close the connection to the server *)
  method unbind : unit

  (** {1 Searching} *)

  (** Search the directory syncronously for an entry which matches the
      search criteria.

      {2 Example}

      [ldap#search ~base:"dc=foo,dc=bar" ~attrs:["cn"] "uid=*"]

      @param scope Default [`SUBTREE], defines the scope of the
      search. see {!Ldap_types.search_scope}

      @param attrs Default [[]] (means all attributes)

      @param attrsonly Default [false] If true, asks the server to return
      only the attribute names, not their values.

      @param base Default [""], The search base, which is the dn of the
      object from which you want to start your search. Only that
      object, and it's children will be included in the
      search. Further controlled by [~scope].

      @param timelimit The time limit (in seconds) to allow the search
      to run for. Default [0l], which means there is no user specified
      time limit, the server may still impose one.

      @param sizelimit The max number of entries to return from the
      search (in number of entries) *)
  method search :
    ?scope:Ldap_types.search_scope ->
    ?attrs:string list ->
    ?attrsonly:bool -> ?base:string ->
    ?sizelimit:Int32.t -> ?timelimit:Int32.t ->
    string -> ldapentry list

  (** Search the directory asyncronously, otherwise the same as
      search. *)
  method search_a :
    ?scope:Ldap_types.search_scope ->
    ?attrs:string list ->
    ?attrsonly:bool -> ?base:string ->
    ?sizelimit:Int32.t -> ?timelimit:Int32.t ->
    string -> (?abandon:bool -> unit -> ldapentry)

  (** Fetch the raw (unparsed) schema from the directory using the
      standard mechanism (requires protocol version 3) *)
  method rawschema : ldapentry

  (** Fetch and parse the schema from the directory via the standard
      mechanism (requires version 3). Return a structured
      representation of the schema indexed by canonical name, and oid. *)
  method schema : Ldap_schema.schema

  (** {1 Making Modifications} *)

  (** add an entry to the database *)
  method add : ldapentry -> unit

  (** Delete the object named by dn from the database *)
  method delete : string -> unit

  (** Modify the entry named by dn, applying mods

      {2 Example}

      [ldap#modify "uid=foo,ou=people,dc=bar,dc=baz" [(`DELETE, "cn", ["foo";"bar"])]]
  *)
  method modify :
    string ->
    (Ldap_types.modify_optype * string * string list) list -> unit

  (** Syncronize changes made locally to an ldapentry with the
      directory. *)
  method update_entry : ldapentry -> unit

  (** Modify the rdn of the object named by dn, if the protocol
      version is 3 you may additionally change the superior, the rdn
      will be changed to the attribute represented (as a string) by
      newrdn,

      {2 Example With New Superior}

      [ldap#modrdn ~newsup:(Some "o=csun") "cn=bob,ou=people,o=org" "uid=bperson"]

      After this example "cn=bob,ou=people,o=org" will end up as "uid=bperson,o=csun".

      @param deleteoldrdn Default [true], delete
      the old rdn value as part of the modrdn.

      @param newsup Default [None], only valid when the protocol
      version is 3, change the object's location in the tree, making
      its superior equal to the specified object. *)
  method modrdn : string -> ?deleteoldrdn:bool -> ?newsup:string option -> string -> unit
end

(** {1 Iterators Over Streams of ldapentry Objects} *)

(** given a source of ldapentry objects (unit -> ldapentry), such as
    the return value of ldapcon#search_a, apply f (first arg) to each entry
    See List.iter *)
val iter : (ldapentry -> unit) -> (?abandon:bool -> unit -> ldapentry) -> unit

(** given a source of ldapentry objects (unit -> ldapentry), such as
  the return value of ldapcon#search_a apply f (first arg) to each
  entry in reverse, and return a list containing the result of each
  application. See List.map *)
val rev_map : (ldapentry -> 'a) -> (?abandon:bool -> unit -> ldapentry) -> 'a list

(** same as rev_map, but does it in order *)
val map : (ldapentry -> 'a) -> (?abandon:bool -> unit -> ldapentry) -> 'a list

(** given a source of ldapentry objects (unit -> ldapentry), such as
  the return value of ldapcon#search_a compute (f eN ... (f e2 (f e1
  intial))) see List.fold_right. *)
val fold : (ldapentry -> 'a -> 'a) -> 'a -> (?abandon:bool -> unit -> ldapentry) -> 'a

<<<<<<< HEAD
(*
=======
>>>>>>> fdc5232f
(** {1 Schema Aware ldapentry Derivatives} *)

(** {2 General Schema Aware Entry} {!Ldap_ooclient.scldapentry}, A
    schema aware derivative of {!Ldap_ooclient.ldapentry}. It contains
    an rfc2252 schema checker, and given the database schema, it can
    be used to garentee that operations performed in memory are valid
    against a standards compliant database. It has numerious uses,
    translation between two databases with different schemas an
    example of where it finds natural usage. For an example
    application @see <http://tdir.sourceforge.net> tdir *)

(** an ordered oid type, for placing oids in sets *)
module OrdOid :
sig
  type t = Ldap_schemaparser.Oid.t
  val compare : t -> t -> int
end

(** A set of Oids @deprecated the name is historical, and may be changed *)
module Setstr :
sig
  type elt = OrdOid.t
  type t = Set.Make(OrdOid).t
  val empty : t
  val is_empty : t -> bool
  val mem : elt -> t -> bool
  val add : elt -> t -> t
  val singleton : elt -> t
  val remove : elt -> t -> t
  val union : t -> t -> t
  val inter : t -> t -> t
  val diff : t -> t -> t
  val compare : t -> t -> int
  val equal : t -> t -> bool
  val subset : t -> t -> bool
  val iter : (elt -> unit) -> t -> unit
  val fold : (elt -> 'a -> 'a) -> t -> 'a -> 'a
  val for_all : (elt -> bool) -> t -> bool
  val exists : (elt -> bool) -> t -> bool
  val filter : (elt -> bool) -> t -> t
  val partition : (elt -> bool) -> t -> t * t
  val cardinal : t -> int
  val elements : t -> elt list
  val min_elt : t -> elt
  val max_elt : t -> elt
  val choose : t -> elt
  val split : elt -> t -> t * bool * t
end

(** The type of schema checking to perform in
    {!Ldap_ooclient.scldapentry}. Normally this is picked
    automatically, however it can be overridden in some cases. *)
type scflavor =
    Optimistic
      (** Add missing attributes to make the object consistant, or add
          objectclasses in order to make illegal attribues legal *)
  | Pessimistic
      (** Delete objectclasses which must attributes which are
          missing, and delete illegal attributes. *)

(** given a name of an attribute name (canonical or otherwise), return
    its oid @raise Invalid_attribute If the attribute is not found in the schema. *)
val attrToOid :
  Ldap_schemaparser.schema ->
  Ldap_schemaparser.Lcstring.t -> Ldap_schemaparser.Oid.t

(** given the oid of an attribute, return its canonical name @raise
    Invalid_attribute If the attribute is not found in the schema. *)
val oidToAttr : Ldap_schemaparser.schema -> Ldap_schemaparser.Oid.t -> string

(** given a name of an objectclass (canonical or otherwise), return
    its oid. @raise Invalid_objectclass If the objectclass is not
    found in the schema. *)
val ocToOid :
  Ldap_schemaparser.schema ->
  Ldap_schemaparser.Lcstring.t -> Ldap_schemaparser.Oid.t

(** given the oid of an objectclass, return its canonical name @raise
    Invalid_objectclass If the objectclass is not found in the
    schema. *)
val oidToOc : Ldap_schemaparser.schema -> Ldap_schemaparser.Oid.t -> string

(** get an objectclass structure by one of its names (canonical or
    otherwise, however getting it by canonical name is currently much
    faster) @raise Invalid_objectclass If the objectclass is not found
    in the schema. *)
val getOc :
  Ldap_schemaparser.schema ->
  Ldap_schemaparser.Lcstring.t -> Ldap_schemaparser.objectclass

(** get an attr structure by one of its names (canonical or otherwise,
    however getting it by canonical name is currently much faster)
    @raise Invalid_attribute If the attribute is not found in the
    schema. *)
val getAttr :
  Ldap_schemaparser.schema ->
  Ldap_schemaparser.Lcstring.t -> Ldap_schemaparser.attribute

(** equate attributes by oid. This allows non canonical names to be
    handled correctly, for example "uid" and "userID" are actually the
    same attribute. @raise Invalid_attribute If either attribute is
    not found in the schema. *)
val equateAttrs :
  Ldap_schemaparser.schema ->
  Ldap_schemaparser.Lcstring.t -> Ldap_schemaparser.Lcstring.t -> bool

exception Invalid_objectclass of string
exception Invalid_attribute of string
exception Single_value of string
exception Objectclass_is_required

class scldapentry :
  Ldap_schemaparser.schema ->
object
  (** {2 New Methods} *)

  (** Returns true if the attributed specified is allowed by the
      current set of objectclasses present on the entry. *)
  method is_allowed : string -> bool

  (** Returns true if the attribute specified is a must, but is not
      currently present. *)
  method is_missing : string -> bool

  (** Return a list of all attributes allowed on the entry (by oid) *)
  method list_allowed : Setstr.elt list

  (** Return a list of all missing attributes (by oid) *)
  method list_missing : Setstr.elt list

  (** Return a list of all present attributes. In contrast to the
      [attributes] method, this method ignores missing required
      attributes and just returns those attributes which are actually
      present. *)
  method list_present : Setstr.elt list

  (** Given an {!Ldap_ooclient.ldapentry} copy all of it's data into
      the current object, and perform a schema check.

      @param scflavor Default [Pessimistic] The schema checking
      bias, see {!Ldap_ooclient.scflavor} *)
  method of_entry : ?scflavor:scflavor -> ldapentry -> unit

  (** {2 Inherited Methods} *)

  (** Add values to the entry, just as
      {!Ldap_ooclient.ldapentry.add}, However, after the add is
      complete the schema checker is run in [Optimistic] mode. see
      {!Ldap_ooclient.scflavor} *)
  method add : op_lst -> unit

  (** Same as {!Ldap_ooclient.ldapentry.add}, except that the schema
      checker is run in [Pessimistic] mode after the operation is
      complete. see {!Ldap_ooclient.scflavor} *)
  method delete : op_lst -> unit

  (** Same as {!Ldap_ooclient.ldapentry.replace} except that once
      the replace has completed the schema checker is run again in
      [Optimistic] mode. See {!Ldap_ooclient.scflavor} *)
  method replace : op_lst -> unit

  (** Same as {!Ldap_ooclient.ldapentry.attributes}, except that the
      returned list contains attributes which may not yet exist on
      the entry. For example musts which are not yet present will be
      listed. *)
  method attributes : string list

  (** Same as {!Ldap_ooclient.ldapentry.exists} except that it
      refrences attributes which may not yet exist. For example musts
      which are not yet present. *)
  method exists : string -> bool

  (** Same as {!Ldap_ooclient.ldapentry.get_value}, except that
      attributes which do not yet exists may be referenced. For example
      a must which has not yet been satisfied will return [["required"]]
      when [get_value] is called on it. *)
  method get_value : string -> string list

  (** Same as {!Ldap_ooclient.ldapentry.modify} except that the
      schema checker is run in [Pessimistic] mode after the
      modification is applied. see {!Ldap_ooclient.scflavor}. *)
  method modify :
    (Ldap_types.modify_optype * string * string list) list -> unit

  (** Same as {!Ldap_ooclient.ldapentry.changes} except that changes
      made by the schema checker may also be listed. *)
  method changes : (Ldap_types.modify_optype * string * string list) list

  (** Same as {!Ldap_ooclient.ldapentry.changetype} *)
  method changetype : changetype

  (** Same as {!Ldap_ooclient.ldapentry.dn} *)
  method dn : string

  (** Same as {!Ldap_ooclient.ldapentry.flush_changes} *)
  method flush_changes : unit

  (** Same as {!Ldap_ooclient.ldapentry.diff} *)
  method diff : ldapentry_t -> (Ldap_types.modify_optype * string * string list) list

  (** @deprecated Same as {!Ldap_ooclient.ldapentry.print}, except
      that it prints attributes which may not yet be present on the
      object. For example, if the object has unsatisfied musts, it will
      print "attrname: required" for that attribute. *)
  method print : unit

  (** Same as {!Ldap_ooclient.ldapentry.set_changetype} *)
  method set_changetype : changetype -> unit

  (** Same as {!Ldap_ooclient.ldapentry.set_dn} *)
  method set_dn : string -> unit
end

(** {1 Schema Aware Entry for Account Managment} A derivative of
    {!Ldap_ooclient.scldapentry} which includes abstractions for
    managing user accounts in the directory. This class is
    experimantal, and may be drastically changed in the next version.
    As with all experimental code, use with caution. A few of its features.

    {ul
    {- Loosely dependant attributes: Many attributes are derived
    from others via a function. ldapaccount allows you to codify
    that relationship by providing an attribute generator
    ({!Ldap_ooclient.generator}) for the attribute, which will
    be used to derive it's value except in the case that it is
    specified explicitly}
    {- Attribute and Generator Grouping: via the service abstraction.
    Allows you to group attributes together with generators and
    default values in interesting ways. You can then assign the
    whole grouping a name, and refer to it by that name. See
    {!Ldap_ooclient.service}}
    {- Difference Based: Service operations are difference based,
    all applications of service operations compute the delta between
    the current object, and what the service requires. The minumum set
    of changes necessary to satisfy the service are applied to the object.}
    {- Idempotentcy: As a result of being difference based,
    Service operations are itempotent. For example,
    adding a service twice has no effect on the object. It will
    not queue changes for modification to the directory, and it
    will not change the object in memory. Deleting a service
    twice has no effect...etc}}

*)

(** The structure of a generator *)
type generator = {

  gen_name : string;
  (** The name of the generator, this should also be its key in the hashtbl *)

  required : string list;
  (** A list of names of attributes which are required by this
      generator. The names need not be canonical. *)

  genfun : ldapentry_t -> string list;
  (** A function which returns a list of values for the attribute,
      given the entire object. *)
}

(** The structure of a service *)
type service = {

  svc_name : string;
  (** The name of the service, should also be its key in the hashtbl. *)

  static_attrs : (string * string list) list;
  (** A list of attributes and values which must be present for the
      service to be satisfied. *)

  generate_attrs : string list;
  (** A list of attributes to generate. *)

  depends : string list;
  (** A list of services on which this service depends. *)
}

(** The type of error raised by attribute generators *)
type generation_error =
    Missing_required of string list
  | Generator_error of string

(** You've asked it to generate an attribute (in a service) which
    doesn't have a generator *)
exception No_generator of string

(** Generator has failed because of some kind of error *)
exception Generation_failed of generation_error

(** The service you're talking about doesn't exist *)
exception No_service of string

(** A service which the one you tried to add depends on doesn't exists *)
exception Service_dep_unsatisfiable of string

(** Your generator depends on an attribute which isn't in the schema *)
exception Generator_dep_unsatisfiable of string * string

(** You have detached cycles in your generator dependancy lists *)
exception Cannot_sort_dependancies of string list

class ldapaccount :
  Ldap_schemaparser.schema ->
    (string, generator) Hashtbl.t ->
    (string, service) Hashtbl.t ->
object

  (** {2 Account Manipulation Methods} *)

  (** add the named service to the object, this also adds all the
      services depended upon by the named service. *)
  method add_service : string -> unit

  (** Delete the named service. This will also delete all services
      which depend on it, either directly or indirectly *)
  method delete_service : string -> unit

  (** Run service through the delta engine to find out what changes
      would actually be applied to this object *)
  method adapt_service : service -> service

  (** Tests whether the named service is satisfied by the current
      entry. A service is satisfied if no changes would result from
      adding it to the entry. *)
  method service_exists : string -> bool

  (** Return a list of all the named services which are satisfied by
      the current entry. *)
  method services_present : string list

  (** add the named attribute to the list of attributes to be generated *)
  method add_generate : string -> unit

  (** Delete the named attribute from the list of attributes to generate *)
  method delete_generate : string -> unit

  (** Run the generation functions on the list of attributes to be
      generated, saving the results in the entry. You must run this
      method in order to run any generators at all.  *)
  method generate : unit

  (** {2 Inherited Methods} Unless explicitly stated, these methods
      do exactly the same thing as in {!Ldap_ooclient.scldapentry} *)

  (** Missing attributes may be marked for generation. *)
  method add : op_lst -> unit
  method attributes : string list
  method changes : (Ldap_types.modify_optype * string * string list) list
  method changetype : changetype
  method delete : op_lst -> unit
  method dn : string
  method diff : ldapentry_t -> (Ldap_types.modify_optype * string * string list) list
  method exists : string -> bool
  method flush_changes : unit

  (** If a missing attribute is marked for generation its value will
      be ["generate"] instead of ["required"] *)
  method get_value : string -> string list
  method is_allowed : string -> bool
  method is_missing : string -> bool
  method list_allowed : Setstr.elt list
  method list_missing : Setstr.elt list
  method list_present : Setstr.elt list
  method modify :
    (Ldap_types.modify_optype * string * string list) list -> unit
  method of_entry : ?scflavor:scflavor -> ldapentry -> unit

  (** @deprecated Missing required attributes which will be
      generated are shown as "attrname: generate" instead of
      "attrname: required" *)
  method print : unit
  method replace : op_lst -> unit
  method set_changetype : changetype -> unit
  method set_dn : string -> unit
end
*)<|MERGE_RESOLUTION|>--- conflicted
+++ resolved
@@ -356,10 +356,7 @@
   intial))) see List.fold_right. *)
 val fold : (ldapentry -> 'a -> 'a) -> 'a -> (?abandon:bool -> unit -> ldapentry) -> 'a
 
-<<<<<<< HEAD
 (*
-=======
->>>>>>> fdc5232f
 (** {1 Schema Aware ldapentry Derivatives} *)
 
 (** {2 General Schema Aware Entry} {!Ldap_ooclient.scldapentry}, A
