(* A functional client interface to ldap

   Copyright (C) 2004 Eric Stokes, and The California State University
   at Northridge

   This library is free software; you can redistribute it and/or
   modify it under the terms of the GNU Lesser General Public
   License as published by the Free Software Foundation; either
   version 2.1 of the License, or (at your option) any later version.

   This library is distributed in the hope that it will be useful,
   but WITHOUT ANY WARRANTY; without even the implied warranty of
   MERCHANTABILITY or FITNESS FOR A PARTICULAR PURPOSE.  See the GNU
   Lesser General Public License for more details.

   You should have received a copy of the GNU Lesser General Public
   License along with this library; if not, write to the Free Software
   Foundation, Inc., 59 Temple Place, Suite 330, Boston, MA  02111-1307  USA
*)

type msgid = Int32.t

type ld_socket = Ssl of Ssl.socket
                 | Plain of Unix.file_descr

type conn = {
  mutable rb: Lber.readbyte;
  mutable socket: ld_socket; (* communications channel to the ldap server *)
  mutable current_msgid: Int32.t; (* the largest message id allocated so far *)
  pending_messages: (int32, Ldap_types.ldap_message Queue.t) Hashtbl.t;
  protocol_version: int;
}

<<<<<<< HEAD
type attr = { attr_name: string; attr_values: string list }
type modattr = Ldap_types.modify_optype * string * string list
type result = Ldap_types.search_result_entry list
type entry = Ldap_types.search_result_entry
=======
type modattr = modify_optype * string * string list
type result = search_result_entry list
type entry = search_result_entry
>>>>>>> fdc5232f
type authmethod = [ `SIMPLE | `SASL ]
type search_result = [ `Entry of entry
                     | `Referral of (string list)
                     | `Success of (Ldap_types.ldap_controls option) ]
type page_control =
  [ `Noctrl
  | `Initctrl of int
  | `Subctrl of (int * string) ]

let ext_res = {Ldap_types.ext_matched_dn="";
               ext_referral=None}

let _ = Ssl.init ()

(* limits us to Int32.max_int active async operations
   at any one time *)
let find_free_msgid con =
  let msgid = con.current_msgid in
    (if msgid = Int32.max_int then
       con.current_msgid <- 0l
     else
       con.current_msgid <- Int32.succ con.current_msgid);
    msgid

(* allocate a message id from the free message id pool *)
let allocate_messageid con =
  let msgid = find_free_msgid con in
    Hashtbl.replace con.pending_messages msgid (Queue.create ());
    msgid

let free_messageid con msgid =
  try Hashtbl.remove con.pending_messages msgid
  with Not_found ->
    raise (Ldap_types.LDAP_Failure (`LOCAL_ERROR, "free_messageid: invalid msgid", ext_res))

(* send an ldapmessage *)
let send_message con msg =
  let write ld_socket buf off len =
    match ld_socket with
        Ssl s ->
          (try Ssl.write s buf off len
           with Ssl.Write_error _ -> raise (Unix.Unix_error (Unix.EPIPE, "Ssl.write", "")))
      | Plain s -> Unix.write s buf off len
  in
  let e_msg = Ldap_protocol.encode_ldapmessage msg in
  let e_msg = Bytes.of_string e_msg in
  let len = Bytes.length e_msg in
  let written = ref 0 in
    try
      while !written < len
      do
        written :=
          ((write con.socket e_msg !written (len - !written)) + !written)
      done
    with
        Unix.Unix_error (Unix.EBADF, _, _)
      | Unix.Unix_error (Unix.EPIPE, _, _)
      | Unix.Unix_error (Unix.ECONNRESET, _, _)
      | Unix.Unix_error (Unix.ECONNABORTED, _, _)
      | _ ->
          (raise
             (Ldap_types.LDAP_Failure
                (`SERVER_DOWN,
                 "the connection object is invalid, data cannot be written",
                 ext_res)))

(* recieve an ldapmessage for a particular message id (messages for
   all other ids will be read and queued. They can be retreived later) *)
let receive_message con msgid =
  let q_for_msgid con msgid =
    try Hashtbl.find con.pending_messages msgid
    with Not_found -> raise (Ldap_types.LDAP_Failure (`LOCAL_ERROR, "invalid message id", ext_res))
  in
  let rec read_message con msgid =
    let msg = Ldap_protocol.decode_ldapmessage con.rb in
      if msg.Ldap_types.messageID = msgid then msg
      else
        (let q = q_for_msgid con msg.Ldap_types.messageID in
           Queue.add msg q;
           read_message con msgid)
  in
  let q = q_for_msgid con msgid in
    try
      if Queue.is_empty q then
        read_message con msgid
      else Queue.take q
    with
        Lber.Readbyte_error Lber.Transport_error ->
          raise (Ldap_types.LDAP_Failure (`SERVER_DOWN, "read error", ext_res))
      | Lber.Readbyte_error Lber.End_of_stream ->
          raise (Ldap_types.LDAP_Failure (`LOCAL_ERROR, "bug in ldap decoder detected", ext_res))

exception Timeout

let init ?(connect_timeout = 1) ?(version = 3) hosts =
  if ((version < 2) || (version > 3)) then
    raise (Ldap_types.LDAP_Failure (`LOCAL_ERROR, "invalid protocol version", ext_res))
  else
    let fd =
      let addrs =
        (List.flatten
           (List.map
              (fun (mech, host, port) ->
                 try
                   (List.rev_map
                      (fun addr -> (mech, addr, port))
                      (Array.to_list ((Unix.gethostbyname host).Unix.h_addr_list)))
                 with Not_found -> [])
              (List.map
                 (fun host ->
                    (match Ldap_url.of_string host with
<<<<<<< HEAD
                         {Ldap_types.url_mech=mech;url_host=(Some host);url_port=(Some port)} ->
                           (mech, host, int_of_string port)
                       | {Ldap_types.url_mech=mech;url_host=(Some host);url_port=None} ->
=======
                         {url_mech=mech;url_host=(Some host);url_port=(Some port);_} ->
                           (mech, host, int_of_string port)
                       | {url_mech=mech;url_host=(Some host);url_port=None;_} ->
>>>>>>> fdc5232f
                           (mech, host, 389)
                       | _ -> raise
                           (Ldap_types.LDAP_Failure (`LOCAL_ERROR, "invalid ldap url", ext_res))))
                 hosts)))
      in
      let rec open_con addrs =
        let previous_signal = ref Sys.Signal_default in
          match addrs with
              (mech, addr, port) :: tl ->
                (try
                   if mech = `PLAIN then
                     let s = Unix.socket Unix.PF_INET Unix.SOCK_STREAM 0 in
                       try
                         previous_signal :=
<<<<<<< HEAD
                           Sys.signal Sys.sigalrm
                             (Sys.Signal_handle (fun _ -> failwith "timeout"));
                         ignore (Unix.alarm connect_timeout);
                         Unix.connect s (Unix.ADDR_INET (addr, port));
                         ignore (Unix.alarm 0);
                         Sys.set_signal Sys.sigalrm !previous_signal;
=======
                           signal sigalrm
                             (Signal_handle (fun _ -> raise Timeout));
                         ignore (alarm connect_timeout);
                         connect s (ADDR_INET (addr, port));
                         ignore (alarm 0);
                         set_signal sigalrm !previous_signal;
>>>>>>> fdc5232f
                         Plain s
                       with exn -> Unix.close s;raise exn
                   else
                     (previous_signal :=
<<<<<<< HEAD
                        Sys.signal Sys.sigalrm
                          (Sys.Signal_handle (fun _ -> failwith "timeout"));
                      ignore (Unix.alarm connect_timeout);
=======
                        signal sigalrm
                          (Signal_handle (fun _ -> raise Timeout));
                      ignore (alarm connect_timeout);
>>>>>>> fdc5232f
                      let ssl = Ssl (Ssl.open_connection
                                       Ssl.SSLv23
                                       (Unix.ADDR_INET (addr, port)))
                      in
                        ignore (Unix.alarm 0);
                        Sys.set_signal Sys.sigalrm !previous_signal;
                        ssl)
                 with
                     Unix.Unix_error (Unix.ECONNREFUSED, _, _)
                   | Unix.Unix_error (Unix.EHOSTDOWN, _, _)
                   | Unix.Unix_error (Unix.EHOSTUNREACH, _, _)
                   | Unix.Unix_error (Unix.ECONNRESET, _, _)
                   | Unix.Unix_error (Unix.ECONNABORTED, _, _)
                   | Ssl.Connection_error _
<<<<<<< HEAD
                   | Failure "timeout" ->
                       ignore (Unix.alarm 0);
                       Sys.set_signal Sys.sigalrm !previous_signal;
=======
                   | Timeout ->
                       ignore (alarm 0);
                       set_signal sigalrm !previous_signal;
>>>>>>> fdc5232f
                       open_con tl)
            | [] -> raise (Ldap_types.LDAP_Failure (`SERVER_DOWN, "", ext_res))
      in
        open_con addrs
    in
      {rb=(match fd with
               Ssl s -> Lber.readbyte_of_ssl s
             | Plain s -> Lber.readbyte_of_fd s);
       socket=fd;
       current_msgid=1l;
       pending_messages=(Hashtbl.create 3);
       protocol_version=version}

(* sync auth_method types between the two files *)
let bind_s ?(who = "") ?(cred = "") ?(auth_method = `SIMPLE) con =
  let _ = auth_method in (* TODO: usused?? *)
  let msgid = allocate_messageid con in
    (try
       send_message con
         {Ldap_types.messageID=msgid;
          Ldap_types.protocolOp=Ldap_types.Bind_request
                       {Ldap_types.bind_version=con.protocol_version;
                        bind_name=who;
                        bind_authentication=(Ldap_types.Simple cred)};
          controls=None};
       match receive_message con msgid with
<<<<<<< HEAD
           {Ldap_types.protocolOp=Ldap_types.Bind_response {Ldap_types.bind_result={Ldap_types.result_code=`SUCCESS}}} -> ()
         | {Ldap_types.protocolOp=Ldap_types.Bind_response {Ldap_types.bind_result=res}} ->
             raise (Ldap_types.LDAP_Failure
                      (res.Ldap_types.result_code, res.Ldap_types.error_message,
                       {Ldap_types.ext_matched_dn=res.Ldap_types.matched_dn;
                        ext_referral=res.Ldap_types.ldap_referral}))
         | _ -> raise (Ldap_types.LDAP_Failure (`LOCAL_ERROR, "invalid server response", ext_res))
=======
           {protocolOp=Bind_response {bind_result={result_code=`SUCCESS;_};_};_} -> ()
         | {protocolOp=Bind_response {bind_result=res;_};_} ->
             raise (LDAP_Failure
                      (res.result_code, res.error_message,
                       {ext_matched_dn=res.matched_dn;
                        ext_referral=res.ldap_referral}))
         | _ -> raise (LDAP_Failure (`LOCAL_ERROR, "invalid server response", ext_res))
>>>>>>> fdc5232f
     with exn -> free_messageid con msgid;raise exn);
    free_messageid con msgid

let search ?(base = "") ?(scope = `SUBTREE) ?(aliasderef=`NEVERDEREFALIASES)
  ?(sizelimit=0l) ?(timelimit=0l) ?(attrs = []) ?(attrsonly = false)
  ?(page_control = `Noctrl) con filter =
  let msgid = allocate_messageid con in
  let build_res_ctrl size cookie =
    {Ldap_types.criticality = false;
    Ldap_types.control_details=(`Paged_results_control {Ldap_types.size; Ldap_types.cookie})}
  in
  let controls = match (page_control) with
    | `Noctrl -> None
    | `Initctrl size | `Subctrl (size,_) when size < 1 ->
      raise (Ldap_types.LDAP_Failure(`LOCAL_ERROR, "invalid page size", ext_res))
    | `Initctrl size -> Some [(build_res_ctrl size "")]
    | `Subctrl (size,cookie) -> Some [(build_res_ctrl size cookie)]
   in
    try
      let e_filter = (try Ldap_filter.of_string filter
                      with _ ->
                        (raise
                           (Ldap_types.LDAP_Failure
                              (`LOCAL_ERROR, "bad search filter", ext_res))))
      in
        send_message con
          {Ldap_types.messageID=msgid;
           Ldap_types.protocolOp=Ldap_types.Search_request
                        {Ldap_types.baseObject=base;
                         scope=scope;
                         derefAliases=aliasderef;
                         sizeLimit=sizelimit;
                         timeLimit=timelimit;
                         typesOnly=attrsonly;
                         filter=e_filter;
                         s_attributes=attrs};
           controls};
        msgid
    with exn -> free_messageid con msgid;raise exn

let get_search_entry con msgid =
  try
    match receive_message con msgid with
<<<<<<< HEAD
        {Ldap_types.protocolOp=Ldap_types.Search_result_entry e} -> `Entry e
      | {Ldap_types.protocolOp=Ldap_types.Search_result_reference r} -> `Referral r
      | {Ldap_types.protocolOp=Ldap_types.Search_result_done {Ldap_types.result_code=`SUCCESS}} ->
          raise (Ldap_types.LDAP_Failure (`SUCCESS, "success", ext_res))
      | {Ldap_types.protocolOp=Ldap_types.Search_result_done res} ->
        raise (Ldap_types.LDAP_Failure (res.Ldap_types.result_code, res.Ldap_types.error_message,
                             {Ldap_types.ext_matched_dn=res.Ldap_types.matched_dn;
                              ext_referral=res.Ldap_types.ldap_referral}))
      | _ -> raise (Ldap_types.LDAP_Failure (`LOCAL_ERROR, "unexpected search response", ext_res))
=======
        {protocolOp=Search_result_entry e;_} -> `Entry e
      | {protocolOp=Search_result_reference r;_} -> `Referral r
      | {protocolOp=Search_result_done {result_code=`SUCCESS;_};_} ->
          raise (LDAP_Failure (`SUCCESS, "success", ext_res))
      | {protocolOp=Search_result_done res;_} ->
        raise (LDAP_Failure (res.result_code, res.error_message,
                             {ext_matched_dn=res.matched_dn;
                              ext_referral=res.ldap_referral}))
      | _ -> raise (LDAP_Failure (`LOCAL_ERROR, "unexpected search response", ext_res))
>>>>>>> fdc5232f
  with exn -> free_messageid con msgid;raise exn

let get_search_entry_with_controls con msgid =
  try
    match receive_message con msgid with
        {Ldap_types.protocolOp=Ldap_types.Search_result_entry e;_} -> `Entry e
      | {Ldap_types.protocolOp=Ldap_types.Search_result_reference r;_} -> `Referral r
      | {Ldap_types.protocolOp=Ldap_types.Search_result_done {Ldap_types.result_code=`SUCCESS;_};Ldap_types.controls=cntrls;_} ->
        `Success cntrls
      | {Ldap_types.protocolOp=Ldap_types.Search_result_done res;_} ->
        raise (Ldap_types.LDAP_Failure (res.Ldap_types.result_code, res.Ldap_types.error_message,
                             {Ldap_types.ext_matched_dn=res.Ldap_types.matched_dn;
                              ext_referral=res.Ldap_types.ldap_referral}))
      | _ -> raise (Ldap_types.LDAP_Failure (`LOCAL_ERROR, "unexpected search response", ext_res))
  with exn -> free_messageid con msgid;raise exn

let abandon con msgid =
  let my_msgid = allocate_messageid con in
    try
      free_messageid con msgid;
      send_message con
        {Ldap_types.messageID=my_msgid;
         Ldap_types.protocolOp=(Ldap_types.Abandon_request msgid);
         controls=None}
    with exn -> free_messageid con my_msgid;raise exn

let search_s ?(base = "") ?(scope = `SUBTREE) ?(aliasderef=`NEVERDEREFALIASES)
  ?(sizelimit=0l) ?(timelimit=0l) ?(attrs = []) ?(attrsonly = false) con filter =
  let msgid = search ~base:base ~scope:scope ~aliasderef:aliasderef ~sizelimit:sizelimit
                ~timelimit:timelimit ~attrs:attrs ~attrsonly:attrsonly con filter
  in
  let result = ref [] in
    (try
       while true
       do
         result := (get_search_entry con msgid) :: !result
       done
     with
         Ldap_types.LDAP_Failure (`SUCCESS, _, _) -> ()
       | Ldap_types.LDAP_Failure (code, msg, ext) -> raise (Ldap_types.LDAP_Failure (code, msg, ext))
       | exn -> (try abandon con msgid with _ -> ());raise exn);
    free_messageid con msgid;
    !result

let add_s con (entry: entry) =
  let msgid = allocate_messageid con in
    (try
       send_message con
         {Ldap_types.messageID=msgid;
          Ldap_types.protocolOp=Ldap_types.Add_request entry;
          controls=None};
       match receive_message con msgid with
<<<<<<< HEAD
           {Ldap_types.protocolOp=Ldap_types.Add_response {Ldap_types.result_code=`SUCCESS}} -> ()
         | {Ldap_types.protocolOp=Ldap_types.Add_response res} ->
             raise (Ldap_types.LDAP_Failure (res.Ldap_types.result_code, res.Ldap_types.error_message,
                                  {Ldap_types.ext_matched_dn=res.Ldap_types.matched_dn;
                                   ext_referral=res.Ldap_types.ldap_referral}))
         | _ -> raise (Ldap_types.LDAP_Failure (`LOCAL_ERROR, "invalid add response", ext_res))
=======
           {protocolOp=Add_response {result_code=`SUCCESS;_};_} -> ()
         | {protocolOp=Add_response res;_} ->
             raise (LDAP_Failure (res.result_code, res.error_message,
                                  {ext_matched_dn=res.matched_dn;
                                   ext_referral=res.ldap_referral}))
         | _ -> raise (LDAP_Failure (`LOCAL_ERROR, "invalid add response", ext_res))
>>>>>>> fdc5232f
     with exn -> free_messageid con msgid;raise exn);
    free_messageid con msgid

let delete_s con ~dn =
  let msgid = allocate_messageid con in
    (try
       send_message con
         {Ldap_types.messageID=msgid;
          Ldap_types.protocolOp=Ldap_types.Delete_request dn;
          controls=None};
       match receive_message con msgid with
<<<<<<< HEAD
           {Ldap_types.protocolOp=Ldap_types.Delete_response {Ldap_types.result_code=`SUCCESS}} -> ()
         | {Ldap_types.protocolOp=Ldap_types.Delete_response res} ->
             raise (Ldap_types.LDAP_Failure (res.Ldap_types.result_code, res.Ldap_types.error_message,
                                  {Ldap_types.ext_matched_dn=res.Ldap_types.matched_dn;
                                   ext_referral=res.Ldap_types.ldap_referral}))
         | _ -> raise (Ldap_types.LDAP_Failure (`LOCAL_ERROR, "invalid delete response", ext_res))
=======
           {protocolOp=Delete_response {result_code=`SUCCESS;_};_} -> ()
         | {protocolOp=Delete_response res;_} ->
             raise (LDAP_Failure (res.result_code, res.error_message,
                                  {ext_matched_dn=res.matched_dn;
                                   ext_referral=res.ldap_referral}))
         | _ -> raise (LDAP_Failure (`LOCAL_ERROR, "invalid delete response", ext_res))
>>>>>>> fdc5232f
     with exn -> free_messageid con msgid;raise exn);
    free_messageid con msgid

let unbind con =
  try
    (match con.socket with
         Ssl s -> Ssl.shutdown s
       | Plain s -> Unix.close s)
  with _ -> ()

let modify_s con ~dn ~mods =
  let rec convertmods ?(converted=[]) mods =
    match mods with
        (op, attr, values) :: tl ->
          (convertmods
             ~converted:({Ldap_types.mod_op=op;
                          mod_value={Ldap_types.attr_type=attr;
                                     attr_vals=values}} :: converted)
             tl)
      | [] -> converted
  in
  let msgid = allocate_messageid con in
    (try
       send_message con
         {Ldap_types.messageID=msgid;
          Ldap_types.protocolOp=Ldap_types.Modify_request
                       {Ldap_types.mod_dn=dn;
                        modification=convertmods mods};
          controls=None};
       match receive_message con msgid with
<<<<<<< HEAD
           {Ldap_types.protocolOp=Ldap_types.Modify_response {Ldap_types.result_code=`SUCCESS}} -> ()
         | {Ldap_types.protocolOp=Ldap_types.Modify_response res} ->
             raise (Ldap_types.LDAP_Failure (res.Ldap_types.result_code, res.Ldap_types.error_message,
                                  {Ldap_types.ext_matched_dn=res.Ldap_types.matched_dn;
                                   ext_referral=res.Ldap_types.ldap_referral}))
         | _ -> raise (Ldap_types.LDAP_Failure (`LOCAL_ERROR, "invalid modify response", ext_res))
=======
           {protocolOp=Modify_response {result_code=`SUCCESS;_};_} -> ()
         | {protocolOp=Modify_response res;_} ->
             raise (LDAP_Failure (res.result_code, res.error_message,
                                  {ext_matched_dn=res.matched_dn;
                                   ext_referral=res.ldap_referral}))
         | _ -> raise (LDAP_Failure (`LOCAL_ERROR, "invalid modify response", ext_res))
>>>>>>> fdc5232f
     with exn -> free_messageid con msgid;raise exn);
    free_messageid con msgid

let modrdn_s ?(deleteoldrdn=true) ?(newsup=None) con ~dn ~newdn =
  let _ = newsup in (* TODO: not used?? *)
  let msgid = allocate_messageid con in
    (try
       send_message con
         {Ldap_types.messageID=msgid;
          Ldap_types.protocolOp=Ldap_types.Modify_dn_request
                       {Ldap_types.modn_dn=dn;
                        modn_newrdn=newdn;
                        modn_deleteoldrdn=deleteoldrdn;
                        modn_newSuperior=None};
          controls=None};
       match receive_message con msgid with
<<<<<<< HEAD
           {Ldap_types.protocolOp=Ldap_types.Modify_dn_response {Ldap_types.result_code=`SUCCESS}} -> ()
         | {Ldap_types.protocolOp=Ldap_types.Modify_dn_response res} ->
             raise (Ldap_types.LDAP_Failure (res.Ldap_types.result_code, res.Ldap_types.error_message,
                                  {Ldap_types.ext_matched_dn=res.Ldap_types.matched_dn;
                                   ext_referral=res.Ldap_types.ldap_referral}))
         | _ -> raise (Ldap_types.LDAP_Failure (`LOCAL_ERROR, "invalid modify dn response", ext_res))
=======
           {protocolOp=Modify_dn_response {result_code=`SUCCESS;_};_} -> ()
         | {protocolOp=Modify_dn_response res;_} ->
             raise (LDAP_Failure (res.result_code, res.error_message,
                                  {ext_matched_dn=res.matched_dn;
                                   ext_referral=res.ldap_referral}))
         | _ -> raise (LDAP_Failure (`LOCAL_ERROR, "invalid modify dn response", ext_res))
>>>>>>> fdc5232f
     with exn -> free_messageid con msgid;raise exn);
    free_messageid con msgid<|MERGE_RESOLUTION|>--- conflicted
+++ resolved
@@ -31,16 +31,9 @@
   protocol_version: int;
 }
 
-<<<<<<< HEAD
-type attr = { attr_name: string; attr_values: string list }
 type modattr = Ldap_types.modify_optype * string * string list
 type result = Ldap_types.search_result_entry list
 type entry = Ldap_types.search_result_entry
-=======
-type modattr = modify_optype * string * string list
-type result = search_result_entry list
-type entry = search_result_entry
->>>>>>> fdc5232f
 type authmethod = [ `SIMPLE | `SASL ]
 type search_result = [ `Entry of entry
                      | `Referral of (string list)
@@ -152,15 +145,9 @@
               (List.map
                  (fun host ->
                     (match Ldap_url.of_string host with
-<<<<<<< HEAD
                          {Ldap_types.url_mech=mech;url_host=(Some host);url_port=(Some port)} ->
                            (mech, host, int_of_string port)
                        | {Ldap_types.url_mech=mech;url_host=(Some host);url_port=None} ->
-=======
-                         {url_mech=mech;url_host=(Some host);url_port=(Some port);_} ->
-                           (mech, host, int_of_string port)
-                       | {url_mech=mech;url_host=(Some host);url_port=None;_} ->
->>>>>>> fdc5232f
                            (mech, host, 389)
                        | _ -> raise
                            (Ldap_types.LDAP_Failure (`LOCAL_ERROR, "invalid ldap url", ext_res))))
@@ -175,34 +162,19 @@
                      let s = Unix.socket Unix.PF_INET Unix.SOCK_STREAM 0 in
                        try
                          previous_signal :=
-<<<<<<< HEAD
                            Sys.signal Sys.sigalrm
-                             (Sys.Signal_handle (fun _ -> failwith "timeout"));
+                             (Sys.Signal_handle (fun _ -> raise Timeout));
                          ignore (Unix.alarm connect_timeout);
                          Unix.connect s (Unix.ADDR_INET (addr, port));
                          ignore (Unix.alarm 0);
                          Sys.set_signal Sys.sigalrm !previous_signal;
-=======
-                           signal sigalrm
-                             (Signal_handle (fun _ -> raise Timeout));
-                         ignore (alarm connect_timeout);
-                         connect s (ADDR_INET (addr, port));
-                         ignore (alarm 0);
-                         set_signal sigalrm !previous_signal;
->>>>>>> fdc5232f
                          Plain s
                        with exn -> Unix.close s;raise exn
                    else
                      (previous_signal :=
-<<<<<<< HEAD
                         Sys.signal Sys.sigalrm
-                          (Sys.Signal_handle (fun _ -> failwith "timeout"));
+                          (Sys.Signal_handle (fun _ -> failwith Timout));
                       ignore (Unix.alarm connect_timeout);
-=======
-                        signal sigalrm
-                          (Signal_handle (fun _ -> raise Timeout));
-                      ignore (alarm connect_timeout);
->>>>>>> fdc5232f
                       let ssl = Ssl (Ssl.open_connection
                                        Ssl.SSLv23
                                        (Unix.ADDR_INET (addr, port)))
@@ -217,15 +189,9 @@
                    | Unix.Unix_error (Unix.ECONNRESET, _, _)
                    | Unix.Unix_error (Unix.ECONNABORTED, _, _)
                    | Ssl.Connection_error _
-<<<<<<< HEAD
-                   | Failure "timeout" ->
+                   | Timeout ->
                        ignore (Unix.alarm 0);
                        Sys.set_signal Sys.sigalrm !previous_signal;
-=======
-                   | Timeout ->
-                       ignore (alarm 0);
-                       set_signal sigalrm !previous_signal;
->>>>>>> fdc5232f
                        open_con tl)
             | [] -> raise (Ldap_types.LDAP_Failure (`SERVER_DOWN, "", ext_res))
       in
@@ -252,7 +218,6 @@
                         bind_authentication=(Ldap_types.Simple cred)};
           controls=None};
        match receive_message con msgid with
-<<<<<<< HEAD
            {Ldap_types.protocolOp=Ldap_types.Bind_response {Ldap_types.bind_result={Ldap_types.result_code=`SUCCESS}}} -> ()
          | {Ldap_types.protocolOp=Ldap_types.Bind_response {Ldap_types.bind_result=res}} ->
              raise (Ldap_types.LDAP_Failure
@@ -260,15 +225,6 @@
                        {Ldap_types.ext_matched_dn=res.Ldap_types.matched_dn;
                         ext_referral=res.Ldap_types.ldap_referral}))
          | _ -> raise (Ldap_types.LDAP_Failure (`LOCAL_ERROR, "invalid server response", ext_res))
-=======
-           {protocolOp=Bind_response {bind_result={result_code=`SUCCESS;_};_};_} -> ()
-         | {protocolOp=Bind_response {bind_result=res;_};_} ->
-             raise (LDAP_Failure
-                      (res.result_code, res.error_message,
-                       {ext_matched_dn=res.matched_dn;
-                        ext_referral=res.ldap_referral}))
-         | _ -> raise (LDAP_Failure (`LOCAL_ERROR, "invalid server response", ext_res))
->>>>>>> fdc5232f
      with exn -> free_messageid con msgid;raise exn);
     free_messageid con msgid
 
@@ -312,7 +268,6 @@
 let get_search_entry con msgid =
   try
     match receive_message con msgid with
-<<<<<<< HEAD
         {Ldap_types.protocolOp=Ldap_types.Search_result_entry e} -> `Entry e
       | {Ldap_types.protocolOp=Ldap_types.Search_result_reference r} -> `Referral r
       | {Ldap_types.protocolOp=Ldap_types.Search_result_done {Ldap_types.result_code=`SUCCESS}} ->
@@ -322,17 +277,6 @@
                              {Ldap_types.ext_matched_dn=res.Ldap_types.matched_dn;
                               ext_referral=res.Ldap_types.ldap_referral}))
       | _ -> raise (Ldap_types.LDAP_Failure (`LOCAL_ERROR, "unexpected search response", ext_res))
-=======
-        {protocolOp=Search_result_entry e;_} -> `Entry e
-      | {protocolOp=Search_result_reference r;_} -> `Referral r
-      | {protocolOp=Search_result_done {result_code=`SUCCESS;_};_} ->
-          raise (LDAP_Failure (`SUCCESS, "success", ext_res))
-      | {protocolOp=Search_result_done res;_} ->
-        raise (LDAP_Failure (res.result_code, res.error_message,
-                             {ext_matched_dn=res.matched_dn;
-                              ext_referral=res.ldap_referral}))
-      | _ -> raise (LDAP_Failure (`LOCAL_ERROR, "unexpected search response", ext_res))
->>>>>>> fdc5232f
   with exn -> free_messageid con msgid;raise exn
 
 let get_search_entry_with_controls con msgid =
@@ -385,21 +329,12 @@
           Ldap_types.protocolOp=Ldap_types.Add_request entry;
           controls=None};
        match receive_message con msgid with
-<<<<<<< HEAD
            {Ldap_types.protocolOp=Ldap_types.Add_response {Ldap_types.result_code=`SUCCESS}} -> ()
          | {Ldap_types.protocolOp=Ldap_types.Add_response res} ->
              raise (Ldap_types.LDAP_Failure (res.Ldap_types.result_code, res.Ldap_types.error_message,
                                   {Ldap_types.ext_matched_dn=res.Ldap_types.matched_dn;
                                    ext_referral=res.Ldap_types.ldap_referral}))
          | _ -> raise (Ldap_types.LDAP_Failure (`LOCAL_ERROR, "invalid add response", ext_res))
-=======
-           {protocolOp=Add_response {result_code=`SUCCESS;_};_} -> ()
-         | {protocolOp=Add_response res;_} ->
-             raise (LDAP_Failure (res.result_code, res.error_message,
-                                  {ext_matched_dn=res.matched_dn;
-                                   ext_referral=res.ldap_referral}))
-         | _ -> raise (LDAP_Failure (`LOCAL_ERROR, "invalid add response", ext_res))
->>>>>>> fdc5232f
      with exn -> free_messageid con msgid;raise exn);
     free_messageid con msgid
 
@@ -411,21 +346,12 @@
           Ldap_types.protocolOp=Ldap_types.Delete_request dn;
           controls=None};
        match receive_message con msgid with
-<<<<<<< HEAD
            {Ldap_types.protocolOp=Ldap_types.Delete_response {Ldap_types.result_code=`SUCCESS}} -> ()
          | {Ldap_types.protocolOp=Ldap_types.Delete_response res} ->
              raise (Ldap_types.LDAP_Failure (res.Ldap_types.result_code, res.Ldap_types.error_message,
                                   {Ldap_types.ext_matched_dn=res.Ldap_types.matched_dn;
                                    ext_referral=res.Ldap_types.ldap_referral}))
          | _ -> raise (Ldap_types.LDAP_Failure (`LOCAL_ERROR, "invalid delete response", ext_res))
-=======
-           {protocolOp=Delete_response {result_code=`SUCCESS;_};_} -> ()
-         | {protocolOp=Delete_response res;_} ->
-             raise (LDAP_Failure (res.result_code, res.error_message,
-                                  {ext_matched_dn=res.matched_dn;
-                                   ext_referral=res.ldap_referral}))
-         | _ -> raise (LDAP_Failure (`LOCAL_ERROR, "invalid delete response", ext_res))
->>>>>>> fdc5232f
      with exn -> free_messageid con msgid;raise exn);
     free_messageid con msgid
 
@@ -456,21 +382,12 @@
                         modification=convertmods mods};
           controls=None};
        match receive_message con msgid with
-<<<<<<< HEAD
            {Ldap_types.protocolOp=Ldap_types.Modify_response {Ldap_types.result_code=`SUCCESS}} -> ()
          | {Ldap_types.protocolOp=Ldap_types.Modify_response res} ->
              raise (Ldap_types.LDAP_Failure (res.Ldap_types.result_code, res.Ldap_types.error_message,
                                   {Ldap_types.ext_matched_dn=res.Ldap_types.matched_dn;
                                    ext_referral=res.Ldap_types.ldap_referral}))
          | _ -> raise (Ldap_types.LDAP_Failure (`LOCAL_ERROR, "invalid modify response", ext_res))
-=======
-           {protocolOp=Modify_response {result_code=`SUCCESS;_};_} -> ()
-         | {protocolOp=Modify_response res;_} ->
-             raise (LDAP_Failure (res.result_code, res.error_message,
-                                  {ext_matched_dn=res.matched_dn;
-                                   ext_referral=res.ldap_referral}))
-         | _ -> raise (LDAP_Failure (`LOCAL_ERROR, "invalid modify response", ext_res))
->>>>>>> fdc5232f
      with exn -> free_messageid con msgid;raise exn);
     free_messageid con msgid
 
@@ -487,20 +404,11 @@
                         modn_newSuperior=None};
           controls=None};
        match receive_message con msgid with
-<<<<<<< HEAD
            {Ldap_types.protocolOp=Ldap_types.Modify_dn_response {Ldap_types.result_code=`SUCCESS}} -> ()
          | {Ldap_types.protocolOp=Ldap_types.Modify_dn_response res} ->
              raise (Ldap_types.LDAP_Failure (res.Ldap_types.result_code, res.Ldap_types.error_message,
                                   {Ldap_types.ext_matched_dn=res.Ldap_types.matched_dn;
                                    ext_referral=res.Ldap_types.ldap_referral}))
          | _ -> raise (Ldap_types.LDAP_Failure (`LOCAL_ERROR, "invalid modify dn response", ext_res))
-=======
-           {protocolOp=Modify_dn_response {result_code=`SUCCESS;_};_} -> ()
-         | {protocolOp=Modify_dn_response res;_} ->
-             raise (LDAP_Failure (res.result_code, res.error_message,
-                                  {ext_matched_dn=res.matched_dn;
-                                   ext_referral=res.ldap_referral}))
-         | _ -> raise (LDAP_Failure (`LOCAL_ERROR, "invalid modify dn response", ext_res))
->>>>>>> fdc5232f
      with exn -> free_messageid con msgid;raise exn);
     free_messageid con msgid