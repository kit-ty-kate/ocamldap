(* Functions which resemble the command line tools, useful in the
   interactive environment

   Copyright (C) 2004 Eric Stokes, and The California State University
   at Northridge

   This library is free software; you can redistribute it and/or
   modify it under the terms of the GNU Lesser General Public
   License as published by the Free Software Foundation; either
   version 2.1 of the License, or (at your option) any later version.

   This library is distributed in the hope that it will be useful,
   but WITHOUT ANY WARRANTY; without even the implied warranty of
   MERCHANTABILITY or FITNESS FOR A PARTICULAR PURPOSE.  See the GNU
   Lesser General Public License for more details.

   You should have received a copy of the GNU Lesser General Public
   License along with this library; if not, write to the Free Software
   Foundation, Inc., 59 Temple Place, Suite 330, Boston, MA 02111-1307
   USA
*)

open Ldap_ooclient
<<<<<<< HEAD
open Ldap_types
open Ldif_oo
open Ldap_schema
=======
>>>>>>> fdc5232f

let eval s =
  let l = Lexing.from_string s in
  let ph = !Toploop.parse_toplevel_phrase l in
  assert(Toploop.execute_phrase false Format.err_formatter ph)
;;

eval "#install_printer Ldap_ooclient.format_entries;;";;
eval "#install_printer Ldap_ooclient.format_entry;;";;
eval "#install_printer Ldap_schema.format_oid;;";;
eval "#install_printer Ldap_schema.format_oidset;;";;
eval "#install_printer Ldap_schema.format_lcstring;;";;
eval "#install_printer Ldap_schema.format_schema;;";;

let ldap_cmd_harness ~h ~d ~w f =
  let ldap = new ldapcon [h] in
    try
      ldap#bind d ~cred:w;
      let res = f ldap in
        ldap#unbind;
        res
    with exn -> ldap#unbind;raise exn
;;

let ldapsearch ?(s=`SUBTREE) ?(a=[]) ?(b="") ?(d="") ?(w="") ~h filter =
  ldap_cmd_harness ~h ~d ~w
    (fun ldap ->
       ldap#search
         ~base:b ~scope:s
         ~attrs:a filter)
;;

let ldapmodify ~h ~d ~w mods =
  ldap_cmd_harness ~h ~d ~w
    (fun ldap ->
       List.iter
         (fun (dn, ldmod) -> ldap#modify dn ldmod)
         mods)
;;

let ldapadd ~h ~d ~w entries =
  ldap_cmd_harness ~h ~d ~w
    (fun ldap ->
       List.iter
         (fun entry -> ldap#add entry)
         entries)
;;<|MERGE_RESOLUTION|>--- conflicted
+++ resolved
@@ -21,12 +21,6 @@
 *)
 
 open Ldap_ooclient
-<<<<<<< HEAD
-open Ldap_types
-open Ldif_oo
-open Ldap_schema
-=======
->>>>>>> fdc5232f
 
 let eval s =
   let l = Lexing.from_string s in
